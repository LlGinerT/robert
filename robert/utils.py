######################################################.
#          This file stores functions used           #
#                in multiple modules                 #
######################################################.

import os
import sys
import time
import getopt
import glob
import yaml
import ast
import shutil
from pathlib import Path
import pandas as pd
import numpy as np
from scipy import stats
# for users with no intel architectures. This part has to be before the sklearn imports
try:
    from sklearnex import patch_sklearn
    patch_sklearn(verbose=False)
except (ModuleNotFoundError,ImportError):
    pass
from pkg_resources import resource_filename
from sklearn.metrics import mean_absolute_error, mean_squared_error
from sklearn.metrics import matthews_corrcoef, accuracy_score, f1_score
from robert.argument_parser import set_options, var_dict
from sklearn.ensemble import (
    RandomForestRegressor,
    GradientBoostingRegressor,
    AdaBoostRegressor,
    VotingRegressor,
    RandomForestClassifier,
    GradientBoostingClassifier,
    AdaBoostClassifier,
    VotingClassifier)
from sklearn.gaussian_process import GaussianProcessRegressor, GaussianProcessClassifier
from sklearn.neural_network import MLPRegressor, MLPClassifier
from sklearn.linear_model import LinearRegression
from mapie.regression import MapieRegressor
import warnings # this avoids warnings from sklearn
warnings.filterwarnings("ignore")

<<<<<<< HEAD
robert_version = "1.1.0"
=======
robert_version = "1.0.6"
>>>>>>> 7c901572
time_run = time.strftime("%Y/%m/%d %H:%M:%S", time.localtime())
robert_ref = "Dalmau, D.; Alegre Requena, J. V. ChemRxiv, 2023, DOI: 10.26434/chemrxiv-2023-k994h"


# load paramters from yaml file
def load_from_yaml(self):
    """
    Loads the parameters for the calculation from a yaml if specified. Otherwise
    does nothing.
    """

    txt_yaml = f"\no  Importing ROBERT parameters from {self.varfile}"
    error_yaml = False
    # Variables will be updated from YAML file
    try:
        if os.path.exists(self.varfile):
            if os.path.basename(Path(self.varfile)).split('.')[1] in ["yaml", "yml", "txt"]:
                with open(self.varfile, "r") as file:
                    try:
                        param_list = yaml.load(file, Loader=yaml.SafeLoader)
                    except (yaml.scanner.ScannerError,yaml.parser.ParserError):
                        txt_yaml = f'\nx  Error while reading {self.varfile}. Edit the yaml file and try again (i.e. use ":" instead of "=" to specify variables)'
                        error_yaml = True
        if not error_yaml:
            for param in param_list:
                if hasattr(self, param):
                    if getattr(self, param) != param_list[param]:
                        setattr(self, param, param_list[param])

    except UnboundLocalError:
        txt_yaml = "\nx  The specified yaml file containing parameters was not found! Make sure that the valid params file is in the folder where you are running the code."

    return self, txt_yaml


# class for logging
class Logger:
    """
    Class that wraps a file object to abstract the logging.
    """

    # Class Logger to writargs.input.split('.')[0] output to a file
    def __init__(self, filein, append, suffix="dat"):
        self.log = open(f"{filein}_{append}.{suffix}", "w")

    def write(self, message):
        """
        Appends a newline character to the message and writes it into the file.

        Parameters
        ----------
        message : str
           Text to be written in the log file.
        """
        self.log.write(f"{message}\n")
        print(f"{message}\n")

    def finalize(self):
        """
        Closes the file
        """
        self.log.close()


def command_line_args(exe_type,sys_args):
    """
    Load default and user-defined arguments specified through command lines. Arrguments are loaded as a dictionary
    """

    if exe_type == 'exe':
        sys.argv = sys_args
    
    # First, create dictionary with user-defined arguments
    kwargs = {}
    available_args = ["help"]
    bool_args = [
        "curate",
        "generate",
        "verify",
        "predict",
        "aqme",
        "report",
        "cheers"
    ]
    list_args = [
        "discard",
        "ignore",
        "train",
        "model",
        "report_modules",
        "seed"
    ]
    int_args = [
        'pfi_epochs',
        'epochs',
        'pfi_max',
        'kfold',
        'shap_show',
        'pfi_show'
    ]
    float_args = [
        'pfi_threshold',
        'thres_test',
        't_value',
        'thres_x',
        'thres_y',
        'test_set',
        'desc_thres',
        'alpha',
    ]

    for arg in var_dict:
        if arg in bool_args:
            available_args.append(f"{arg}")
        else:
            available_args.append(f"{arg} =")

    try:
        opts, _ = getopt.getopt(sys.argv[1:], "h", available_args)
    except getopt.GetoptError as err:
        print(err)
        sys.exit()

    for arg, value in opts:
        if arg.find("--") > -1:
            arg_name = arg.split("--")[1].strip()
        elif arg.find("-") > -1:
            arg_name = arg.split("-")[1].strip()

        if arg_name in ("h", "help"):
            print(f"""\n
###########################################################################################
#                                                                                         #
#     ROBERT v {robert_version} is installed correctly, thanks for using the program!     #
#                                                                                         #
###########################################################################################


o How to run a full workflow with ROBERT in the command line?
-------------------------------------------------------------

* From a CSV database: python -m robert --ignore "[COL1,COL2,etc]" --names "names_COL" --y "y_COL" --csv_name "FILENAME.csv"
* From a CSV with SMILES: python -m robert --aqme --y "y_COL" --csv_name "FILENAME.csv"


o Required options:
-------------------

--ignore "[COL1,COL2,etc]" (default=[]) : CSV columns that will be ignored (i.e., names, ID, etc.)
--names "names_COL" (default="") : CSV columns containing the names of the datapoints
--y "y_COL" (default="") : CSV column containing the y values
--csv_name "FILENAME.csv" (default="") : name of the input CSV


o Other common options:
-----------------------

* General:
  --csv_test "FILENAME.csv" (default="") : name of the CSV containing the external test set
  --discard "[COL1,COL2,etc]" (default=[]) : CSV columns that will be removed

* Affecting data curation in CURATE:
  --categorical "onehot" or "numbers" (default="onehot") : type of conversion for categorical variables
  --corr_filter BOOL (default=True) : disable the correlation filter

* Affecting model screening in GENERATE:
  --train "[SIZE1,SIZE2,etc]" (default=[60,70,80,90]) : training set % sizes to use in the ML scan (i.e., "[60,70]")
  --model "[MODEL1,MODEL2,etc]" (default=["RF","GB","NN","MVL"]) : ML models to use in the ML scan (i.e., "[RF,GB]")
  --type "reg" or "clas" (default="reg") : regression or classification models
  --generate_acc "low", "mid" or "high" (default="mid") : use more or less epochs and seeds during model hyperoptimization
  --pfi_max INT (default=0) : number of features to keep in the PFI models

* Affecting tests, VERIFY:
  --kfold INT (default=5) : number of folds for the k-fold cross-validation
  --thres_test FLOAT (default=0.25) : threshold to determine whether tests pass

* Affecting predictions, PREDICT:
  --t_value INT (default=2) : t-value threshold to identify outliers
  --shap_show INT (default=10) : maximum number of descriptors shown in the SHAP plot

* Affecting SMILES workflows, AQME:
  --qdescp_keywords STR (default="") : extra keywords in QDESCP (i.e. "--qdescp_atoms [Ir] --alpb h2o") 
  --csearch_keywords STR (default="--sample 50") : extra keywords in CSEARCH


o How to cite ROBERT:
---------------------

{robert_ref}


o Complete documentation:
-------------------------

For more information, see the complete documentation in https://robert.readthedocs.io""")
            sys.exit()
        else:
            # this "if" allows to use * to select multiple files in multiple OS
            if arg_name.lower() == 'files' and value.find('*') > -1:
                kwargs[arg_name] = glob.glob(value)
            else:
                # converts the string parameters from command line to the right format
                if arg_name in bool_args:
                    value = True                    
                elif arg_name.lower() in list_args:
                    value = format_lists(value)
                elif arg_name.lower() in int_args:
                    value = int(value)
                elif arg_name.lower() in float_args:
                    value = float(value)
                elif value == "None":
                    value = None
                elif value == "False":
                    value = False
                elif value == "True":
                    value = True

                kwargs[arg_name] = value

    # Second, load all the default variables as an "add_option" object
    args = load_variables(kwargs, "command")

    return args


def format_lists(value):
    '''
    Transforms strings into a list
    '''

    if not isinstance(value, list):
        try:
            value = ast.literal_eval(value)
        except (SyntaxError, ValueError):
            # this line fixes issues when using "[X]" or ["X"] instead of "['X']" when using lists
            value = value.replace('[',']').replace(',',']').replace("'",']').split(']')
            while('' in value):
                value.remove('')
    return value


def load_variables(kwargs, robert_module):
    """
    Load default and user-defined variables
    """

    # first, load default values and options manually added to the function
    self = set_options(kwargs)

    # this part loads variables from yaml files (if varfile is used)
    txt_yaml = ""
    if self.varfile is not None:
        self, txt_yaml = load_from_yaml(self)
    if robert_module != "command":
        self.initial_dir = Path(os.getcwd())

        # adds --names to --ignore
        if self.names not in self.ignore and self.names != '':
            self.ignore.append(self.names)

        # creates destination folder
        if robert_module.upper() != 'REPORT':
            self = destination_folder(self,robert_module)

            # start a log file
            logger_1 = 'ROBERT'
            logger_1, logger_2 = robert_module.upper(), "data"

            if txt_yaml not in [
                "",
                f"\no  Importing ROBERT parameters from {self.varfile}",
                "\nx  The specified yaml file containing parameters was not found! Make sure that the valid params file is in the folder where you are running the code.\n",
            ]:
                self.log = Logger(self.destination / logger_1, logger_2)
                self.log.write(txt_yaml)
                self.log.finalize()
                sys.exit()

            self.log = Logger(self.destination / logger_1, logger_2)
            self.log.write(f"ROBERT v {robert_version} {time_run} \nHow to cite: {robert_ref}\n")

            if self.command_line:
                cmd_print = ''
                cmd_args = sys.argv[1:]
                if self.extra_cmd != '':
                    for arg in self.extra_cmd.split():
                        cmd_args.append(arg)
                for i,elem in enumerate(cmd_args):
                    if elem[0] in ['"',"'"]:
                        elem = elem[1:]
                    if elem[-1] in ['"',"'"]:
                        elem = elem[:-1]
                    if elem != '-h' and elem.split('--')[-1] not in var_dict:
                        # parse single elements of the list as strings (otherwise the commands cannot be reproduced)
                        if '--qdescp_atoms' in elem:
                            new_arg = []
                            list_qdescp = elem.replace(', ',',').replace(' ,',',').split()
                            for j,qdescp_elem in enumerate(list_qdescp):
                                if list_qdescp[j-1] == '--qdescp_atoms':
                                    qdescp_elem = qdescp_elem[1:-1]
                                    new_elem = []
                                    for smarts_strings in qdescp_elem.split(','):
                                        new_elem.append(f'{smarts_strings}'.replace("'",''))
                                    new_arg.append(f'{new_elem}'.replace(" ",""))
                                else:
                                    new_arg.append(qdescp_elem)
                            new_arg = ' '.join(new_arg)
                            elem = new_arg
                        if cmd_args[i-1].split('--')[-1] in var_dict: # check if the previous word is an arg
                            cmd_print += f'"{elem}'
                        if i == len(cmd_args)-1 or cmd_args[i+1].split('--')[-1] in var_dict: # check if the next word is an arg, or last word in command
                            cmd_print += f'"'
                    else:
                        cmd_print += f'{elem}'
                    if i != len(cmd_args)-1:
                        cmd_print += ' '

                self.log.write(f"Command line used in ROBERT: python -m robert {cmd_print}\n")

        elif robert_module.upper() == 'REPORT':
            self.path_icons = Path(resource_filename("robert", "report"))

        # using or not the intelex accelerator might affect the results
        if robert_module.upper() in ['GENERATE','VERIFY','PREDICT']:
            try:
                from sklearnex import patch_sklearn
                pass
            except (ModuleNotFoundError,ImportError):
                self.log.write(f"\nWARNING! The scikit-learn-intelex accelerator is not installed, the results might vary if it is installed and the execution times might become much longer (if available, use 'pip install scikit-learn-intelex')")

        if robert_module.upper() in ['GENERATE', 'VERIFY']:
            # adjust the default value of error_type for classification
            if self.type.lower() == 'clas':
                self.error_type = 'acc'

        if robert_module.upper() in ['PREDICT','VERIFY','REPORT']:
            if self.params_dir == '':
                self.params_dir = 'GENERATE/Best_model'

        if robert_module.upper() == 'CURATE':
            self.log.write(f"\no  Starting data curation with the CURATE module")

        elif robert_module.upper() == 'GENERATE':
            self.log.write(f"\no  Starting generation of ML models with the GENERATE module")
            
            # Check if the folders exist and if they do, delete and replace them
            folder_names = [self.initial_dir.joinpath('GENERATE/Best_model/No_PFI'), self.initial_dir.joinpath('GENERATE/Raw_data/No_PFI')]
            if self.pfi_filter:
                folder_names.append(self.initial_dir.joinpath('GENERATE/Best_model/PFI'))
                folder_names.append(self.initial_dir.joinpath('GENERATE/Raw_data/PFI'))
            _ = create_folders(folder_names)

            for i,val in enumerate(self.train):
                self.train[i] = int(val)

            # set seeds and epochs depending on precision
            if len(self.seed) == 0:
                if self.generate_acc == 'low':
                    self.seed = [0,8,19]
                elif self.generate_acc == 'mid':
                    self.seed = [0,8,19,43,70,233]
                elif self.generate_acc == 'high':
                    self.seed = [0,8,19,43,70,233,1989,9999,20394,3948301]
            
            if self.epochs == 0:
                if self.generate_acc == 'low':
                    self.epochs = 20
                elif self.generate_acc == 'mid':
                    self.epochs = 40
                elif self.generate_acc == 'high':
                    self.epochs = 100
        
            if self.type.lower() == 'clas':
                if self.model == ['RF','GB','NN','MVL']:
                    self.model = ['RF','GB','NN','AdaB']
            
            models_gen = [] # use capital letters in all the models
            for model_type in self.model:
                models_gen.append(model_type.upper())
            self.model = models_gen

            if self.y == '':
                curate_folder = Path(self.initial_dir).joinpath('CURATE')
                if os.path.exists(curate_folder):
                    curate_csv_files = glob.glob(f'{curate_folder}/*.csv')
                    for csv_file in curate_csv_files:
                        if 'CURATE_options.csv' in csv_file:
                            curate_df = pd.read_csv(csv_file)
                            self.y = curate_df['y'][0]
                            self.ignore = curate_df['ignore'][0]
                            self.names = curate_df['names'][0]
                            self.ignore  = format_lists(self.ignore)
                            self.csv_name = curate_df['csv_name'][0]

        elif robert_module.upper() == 'VERIFY':
            self.log.write(f"\no  Starting tests to verify the prediction ability of the ML models with the VERIFY module")

        elif robert_module.upper() == 'PREDICT':
            self.log.write(f"\no  Representation of predictions and analysis of ML models with the PREDICT module")
            if self.names == '':
                # tries to get names from GENERATE
                if 'GENERATE/Best_model' in self.params_dir:
                    params_dirs = [f'{self.params_dir}/No_PFI',f'{self.params_dir}/PFI']
                else:
                    params_dirs = [self.params_dir]
                _, params_df, _, _, _ = load_db_n_params(self,params_dirs[0],"verify",False)
                self.names = params_df["names"][0]

        elif robert_module.upper() == 'AQME':
            # Check if the csv has 2 columns named smiles or smiles_Suffix. The file is read as text because pandas assigns automatically
            # .1 to duplicate columns. (i.e. SMILES and SMILES.1 if there are two columns named SMILES)
            unique_columns=[]
            with open(self.csv_name, 'r') as datfile:
                lines = datfile.readlines()
                for column in lines[0].split(','):
                    if column in unique_columns:
                        print(f"\nWARNING! The CSV file contains duplicate columns ({column}). Please, rename or remove these columns. If you want to use more than one SMILES column, use _Suffix (i.e. SMILES_1, SMILES_2, ...)")
                        sys.exit()
                    else:
                        unique_columns.append(column)

            # Check if there are duplicate names in code_names in the csv file.
            df = pd.read_csv(self.csv_name)
            unique_entries=[]
            for entry in df['code_name']:
                if entry in unique_entries:
                    print(f"\nWARNING! The code_name column in the CSV file contains duplicate entries ({entry}). Please, rename or remove these entries.")
                    sys.exit()
                else:
                    unique_entries.append(entry)

            self.log.write(f"\no  Starting the generation of AQME descriptors with the AQME module")

        # initial sanity checks
        if robert_module.upper() != 'REPORT':
            _ = sanity_checks(self, 'initial', robert_module, None)

    return self

def destination_folder(self,dest_module):
    if self.destination is None:
        self.destination = Path(self.initial_dir).joinpath(dest_module.upper())
    else:
        self.log.write(f"\nx  The destination option has not been implemented yet! Please, remove it from your input and stay tuned.")
        sys.exit()
        # this part does not work for know
        # if Path(f"{self.destination}").exists():
        #     self.destination = Path(self.destination)
        # else:
        #     self.destination = Path(self.initial_dir).joinpath(self.destination)

    if os.path.exists(self.destination):
        shutil.rmtree(self.destination)
    self.destination.mkdir(exist_ok=True, parents=True)

    return self


def missing_inputs(self,module,print_err=False):
    """
    Gives the option to input missing variables in the terminal
    """

    if module.lower() not in ['predict','verify','report']:
        if self.csv_name == '':
            if print_err:
                print('\nx  Specify the name of your CSV file with the csv_name option!')
            else:
                self.log.write('\nx  Specify the name of your CSV file with the csv_name option!')
            self.csv_name = input('Enter the name of your CSV file: ')
            self.extra_cmd += f' --csv_name {self.csv_name}'
            if not print_err:
                self.log.write(f"   -  csv_name option set to {self.csv_name} by the user")

        if self.y == '':
            if print_err:
                print(f'\nx  Specify a y value (column name) with the y option! (i.e. y="solubility")')
            else:
                self.log.write(f'\nx  Specify a y value (column name) with the y option! (i.e. y="solubility")')
            self.y = input('Enter the column with y values: ')
            self.extra_cmd += f' --y {self.y}'
            if not print_err:
                self.log.write(f"   -  y option set to {self.y} by the user")

    if module.lower() in ['full_workflow','predict']:
        if self.names == '':
            if print_err:
                print(f'\nx  Specify the column with the entry names! (i.e. names="code_name")')
            else:
                self.log.write(f'\nx  Specify the column with the entry names! (i.e. names="code_name")')
            self.names = input('Enter the column with the entry names: ')
            self.extra_cmd += f' --names {self.names}'
            if not print_err:
                self.log.write(f"   -  names option set to {self.names} by the user")

    return self

def sanity_checks(self, type_checks, module, columns_csv):
    """
    Check that different variables are set correctly
    """

    curate_valid = True
    # adds manual inputs missing from the command line
    self = missing_inputs(self,module)

    if type_checks == 'initial' and module.lower() not in ['verify','predict']:

        path_csv = ''
        if os.getcwd() in f"{self.csv_name}":
            path_csv = self.csv_name
        elif self.csv_name != '':
            path_csv = f"{Path(os.getcwd()).joinpath(self.csv_name)}"
        if not os.path.exists(path_csv) or self.csv_name == '':
            self.log.write(f'\nx  The path of your CSV file doesn\'t exist! You specified: {self.csv_name}')
            curate_valid = False

        if module.lower() == 'curate':
            if self.categorical.lower() not in ['onehot','numbers']:
                self.log.write(f"\nx  The categorical option used is not valid! Options: 'onehot', 'numbers'")
                curate_valid = False

            for thres,thres_name in zip([self.thres_x,self.thres_y],['thres_x','thres_y']):
                if float(thres) > 1 or float(thres) < 0:
                    self.log.write(f"\nx  The {thres_name} option should be between 0 and 1!")
                    curate_valid = False
        
        elif module.lower() == 'generate':
            if self.split.lower() not in ['kn','rnd']:
                self.log.write(f"\nx  The split option used is not valid! Options: 'KN', 'RND'")
                curate_valid = False

            if self.generate_acc.lower() not in ['low','mid','high']:
                self.log.write(f"\nx  The generate_acc option used is not valid! Options: 'low', 'mid', 'high'")
                curate_valid = False

            for model_type in self.model:
                if model_type.upper() not in ['RF','MVL','GB','GP','ADAB','NN','VR'] or len(self.model) == 0:
                    self.log.write(f"\nx  The model option used is not valid! Options: 'RF', 'MVL', 'GB', 'ADAB', 'NN', 'VR'")
                    curate_valid = False
                if model_type.upper() == 'MVL' and self.type.lower() == 'clas':
                    self.log.write(f"\nx  Multivariate linear models (MVL in the model_type option) are not compatible with classificaton!")                 
                    curate_valid = False

            for option,option_name in zip([self.model,self.train],['model','train']):
                if len(option) == 0:
                    self.log.write(f"\nx  Add parameters to the {option_name} option!")
                    curate_valid = False

            if self.type.lower() not in ['reg','clas']:
                self.log.write(f"\nx  The type option used is not valid! Options: 'reg', 'clas'")
                curate_valid = False

            for option,option_name in zip([self.epochs,self.pfi_epochs],['epochs','pfi_epochs']):
                if option <= 0:
                    self.log.write(f"\nx  The number of {option_name} must be higher than 0!")
                    curate_valid = False

    if type_checks == 'initial' and module.lower() in ['generate','verify','predict','report']:

        if type_checks == 'initial' and module.lower() in ['generate','verify']:
            if self.type.lower() == 'reg' and self.error_type.lower() not in ['rmse','mae','r2']:
                self.log.write(f"\nx  The error_type option is not valid! Options for regression: 'rmse', 'mae', 'r2'")
                curate_valid = False

            if self.type.lower() == 'clas' and self.error_type.lower() not in ['mcc','f1','acc']:
                self.log.write(f"\nx  The error_type option is not valid! Options for classification: 'mcc', 'f1', 'acc'")
                curate_valid = False
        
        if module.lower() == 'verify':
            if float(self.thres_test) < 0:
                self.log.write(f"\nx  The thres_test should be higher than 0!")
                curate_valid = False

        if module.lower() in ['verify','predict']:
            if os.getcwd() in f"{self.params_dir}":
                path_db = self.params_dir
            else:
                path_db = f"{Path(os.getcwd()).joinpath(self.params_dir)}"

            if not os.path.exists(path_db):
                self.log.write(f'\nx  The path of your CSV files doesn\'t exist! Set the folder containing the two CSV files with 1) the parameters of the model and 2) the Xy database with the params_dir option')
                curate_valid = False

        if module.lower() == 'predict':
            if self.t_value < 0:
                self.log.write(f"\nx  t_value ({self.t_value}) should be higher 0!")
                curate_valid = False

            if self.csv_test != '':
                if os.getcwd() in f"{self.csv_test}":
                    path_test = self.csv_test
                else:
                    path_test = f"{Path(os.getcwd()).joinpath(self.csv_test)}"
                if not os.path.exists(path_test):
                    self.log.write(f'\nx  The path of your CSV file with the test set doesn\'t exist! You specified: {self.csv_test}')
                    curate_valid = False

        if module.lower() == 'report':
            if len(self.report_modules) == 0:
                self.log.write(f'\nx  No modules were provided in the report_modules option! Options: "CURATE", "GENERATE", "VERIFY", "PREDICT"')
                curate_valid = False

            for module in self.report_modules:
                if module.upper() not in ['CURATE','GENERATE','VERIFY','PREDICT','AQME']:
                    self.log.write(f'\nx  Module {module} specified in the report_modules option is not a valid module! Options: "CURATE", "GENERATE", "VERIFY", "PREDICT", "AQME"')
                    curate_valid = False
  
    elif type_checks == 'csv_db':
        if module.lower() != 'predict':
            if self.y not in columns_csv:
                if self.y.lower() in columns_csv: # accounts for upper/lowercase mismatches
                    self.y = self.y.lower()
                elif self.y.upper() in columns_csv:
                    self.y = self.y.upper()
                else:
                    self.log.write(f"\nx  The y option specified ({self.y}) is not a column in the csv selected ({self.csv_name})! If you are using command lines, make sure you add quotation marks like --y \"VALUE\"")
                    curate_valid = False

            for option,option_name in zip([self.discard,self.ignore],['discard','ignore']):
                for val in option:
                    if val not in columns_csv:
                        self.log.write(f"\nx  Descriptor {val} specified in the {option_name} option is not a column in the csv selected ({self.csv_name})!")
                        curate_valid = False

    if not curate_valid:
        self.log.finalize()
        sys.exit()


def load_database(self,csv_load,module,external_set=False):
    '''
    Loads a database in CSV format
    '''
    
    txt_load = ''
    # this part fixes CSV files that use ";" as separator
    with open(csv_load, 'r', encoding='utf-8') as file:
        lines = file.readlines()
    if lines[1].count(';') > 1:
        new_csv_name = os.path.basename(csv_load).split('.csv')[0].split('.CSV')[0]+'_original.csv'
        shutil.move(csv_load, Path(os.path.dirname(csv_load)).joinpath(new_csv_name))
        new_csv_file = open(csv_load, "w")
        for line in lines:
            line = line.replace(',','.')
            line = line.replace(';',',')
            # line = line.replace(':',',')
            new_csv_file.write(line)
        new_csv_file.close()
        txt_load += f'\nx  WARNING! The original database was not a valid CSV (i.e., formatting issues from Microsoft Excel?). A new database using commas as separators was created and used instead, and the original database was stored as {new_csv_name}. To prevent this issue from happening again, you should use commas as separators: https://support.edapp.com/change-csv-separator.\n\n'

    csv_df = pd.read_csv(csv_load)
    if not external_set:
        csv_df = csv_df.fillna(0)
    if module.lower() not in ['verify','no_print']:
        sanity_checks(self.args,'csv_db',module,csv_df.columns)
        csv_df = csv_df.drop(self.args.discard, axis=1)
        total_amount = len(csv_df.columns)
        ignored_descs = len(self.args.ignore)
        accepted_descs = total_amount - ignored_descs - 1 # the y column is substracted
        if module.lower() not in ['aqme']:
            csv_name = os.path.basename(csv_load)
            if module.lower() not in ['predict']:
                txt_load += f'\no  Database {csv_name} loaded successfully, including:'
                txt_load += f'\n   - {len(csv_df[self.args.y])} datapoints'
                txt_load += f'\n   - {accepted_descs} accepted descriptors'
                txt_load += f'\n   - {ignored_descs} ignored descriptors'
                txt_load += f'\n   - {len(self.args.discard)} discarded descriptors'
            else:
                txt_load += f'\n   o  Test set {csv_name} loaded successfully, including:'
                txt_load += f'\n      - {len(csv_df[csv_df.columns[0]])} datapoints'
            self.args.log.write(txt_load)

    if module.lower() != 'generate':
        return csv_df
    else:
        # ignore user-defined descriptors and assign X and y values (but keeps the original database)
        csv_df_ignore = csv_df.drop(self.args.ignore, axis=1)
        csv_X = csv_df_ignore.drop([self.args.y], axis=1)
        csv_y = csv_df_ignore[self.args.y]
        return csv_df,csv_X,csv_y


def create_folders(folder_names):
    for folder in folder_names:
        if os.path.exists(folder):
            shutil.rmtree(folder)
        folder.mkdir(exist_ok=True, parents=True)


def finish_print(self,start_time,module):
    elapsed_time = round(time.time() - start_time, 2)
    self.args.log.write(f"\nTime {module.upper()}: {elapsed_time} seconds\n")
    self.args.log.finalize()


def standardize(self,X_train,X_valid):
    
    # standardizes the data sets using the mean and standard dev from the train set
    try: # this fails if there are strings as values
        Xmean = X_train.mean(axis=0)
        Xstd = X_train.std(axis=0)
        X_train_scaled = (X_train - Xmean) / Xstd
        X_valid_scaled = (X_valid - Xmean) / Xstd
    except TypeError:
        self.args.log.write(f'   x The standardization process failed! This is probably due to using strings/words as values (use --curate to curate the data first)')
        sys.exit()

    return X_train_scaled, X_valid_scaled


def load_model(params):

    # load regressor models
    if params['type'].lower() == 'reg':
        loaded_model = load_model_reg(params)

    # load classifier models
    elif params['type'].lower() == 'clas':
        loaded_model = load_model_clas(params)

    return loaded_model


def load_model_reg(params):
    if params['model'].upper() in ['RF','VR']:
        loaded_model = RandomForestRegressor(max_depth=params['max_depth'],
                                max_features=params['max_features'],
                                n_estimators=params['n_estimators'],
                                min_samples_split=params['min_samples_split'],
                                min_samples_leaf=params['min_samples_leaf'],
                                min_weight_fraction_leaf=params['min_weight_fraction_leaf'],
                                oob_score=params['oob_score'],
                                ccp_alpha=params['ccp_alpha'],
                                max_samples=params['max_samples'],
                                random_state=params['seed'],
                                n_jobs=None)

        if params['model'].upper() == 'VR':
            r1 = loaded_model

    if params['model'].upper() in ['GB','VR']:    
        loaded_model = GradientBoostingRegressor(max_depth=params['max_depth'], 
                                max_features=params['max_features'],
                                n_estimators=params['n_estimators'],
                                learning_rate=params['learning_rate'],
                                validation_fraction=params['validation_fraction'],
                                subsample=params['subsample'],
                                min_samples_split=params['min_samples_split'],
                                min_samples_leaf=params['min_samples_leaf'],
                                min_weight_fraction_leaf=params['min_weight_fraction_leaf'],
                                ccp_alpha=params['ccp_alpha'],
                                random_state=params['seed'])

        if params['model'].upper() == 'VR':
            r2 = loaded_model

    if params['model'].upper() in ['NN','VR']:

        # correct for a problem when loading arrays in json
        layer_arrays = []

        if not isinstance(params['hidden_layer_sizes'],int):
            if params['hidden_layer_sizes'][0] == '[':
                params['hidden_layer_sizes'] = params['hidden_layer_sizes'][1:]
            if params['hidden_layer_sizes'][-1] == ']':
                params['hidden_layer_sizes'] = params['hidden_layer_sizes'][:-1]
            if not isinstance(params['hidden_layer_sizes'],list):
                for _,ele in enumerate(params['hidden_layer_sizes'].split(',')):
                    if ele != '':
                        layer_arrays.append(int(ele))
            else:
                for _,ele in enumerate(params['hidden_layer_sizes']):
                    if ele != '':
                        layer_arrays.append(int(ele))
        else:
            layer_arrays = ele

        params['hidden_layer_sizes'] = (layer_arrays)

        loaded_model = MLPRegressor(batch_size=params['batch_size'],
                                hidden_layer_sizes=params['hidden_layer_sizes'],
                                learning_rate_init=params['learning_rate_init'],
                                max_iter=params['max_iter'],
                                validation_fraction=params['validation_fraction'],
                                alpha=params['alpha'],
                                shuffle=params['shuffle'],
                                tol=params['tol'],
                                early_stopping=params['early_stopping'],
                                beta_1=params['beta_1'],
                                beta_2=params['beta_2'],
                                epsilon=params['epsilon'],
                                random_state=params['seed'])  

        if params['model'].upper() == 'VR':
            r3 = loaded_model      
            
    if params['model'].upper() == 'ADAB':
        loaded_model = AdaBoostRegressor(n_estimators=params['n_estimators'],
                                learning_rate=params['learning_rate'],
                                random_state=params['seed'])

    if params['model'].upper() == 'GP':
        loaded_model = GaussianProcessRegressor(n_restarts_optimizer=params['n_restarts_optimizer'],
                                random_state=params['seed'])

    if params['model'].upper() == 'VR':
        loaded_model = VotingRegressor([('rf', r1), ('gb', r2), ('nn', r3)])

    if params['model'].upper() == 'MVL':
        loaded_model = LinearRegression(n_jobs=None)

    return loaded_model


def load_model_clas(params):

    if params['model'].upper() in ['RF','VR']:     
        loaded_model = RandomForestClassifier(max_depth=params['max_depth'],
                                max_features=params['max_features'],
                                n_estimators=params['n_estimators'],
                                min_samples_split=params['min_samples_split'],
                                min_samples_leaf=params['min_samples_leaf'],
                                min_weight_fraction_leaf=params['min_weight_fraction_leaf'],
                                oob_score=params['oob_score'],
                                ccp_alpha=params['ccp_alpha'],
                                max_samples=params['max_samples'],
                                random_state=params['seed'],
                                n_jobs=None)

        if params['model'].upper() == 'VR':
            r1 = loaded_model

    if params['model'].upper() in ['GB','VR']:    
        loaded_model = GradientBoostingClassifier(max_depth=params['max_depth'], 
                                max_features=params['max_features'],
                                n_estimators=params['n_estimators'],
                                learning_rate=params['learning_rate'],
                                validation_fraction=params['validation_fraction'],
                                subsample=params['subsample'],
                                min_samples_split=params['min_samples_split'],
                                min_samples_leaf=params['min_samples_leaf'],
                                min_weight_fraction_leaf=params['min_weight_fraction_leaf'],
                                ccp_alpha=params['ccp_alpha'],
                                random_state=params['seed'])

        if params['model'].upper() == 'VR':
            r2 = loaded_model

    if params['model'].upper() == 'ADAB':
            loaded_model = AdaBoostClassifier(n_estimators=params['n_estimators'],
                                learning_rate=params['learning_rate'],
                                random_state=params['seed'])

    if params['model'].upper() in ['NN','VR']:

        # correct for a problem when loading arrays in json
        layer_arrays = []

        if not isinstance(params['hidden_layer_sizes'],int):
            if params['hidden_layer_sizes'][0] == '[':
                params['hidden_layer_sizes'] = params['hidden_layer_sizes'][1:]
            if params['hidden_layer_sizes'][-1] == ']':
                params['hidden_layer_sizes'] = params['hidden_layer_sizes'][:-1]
            if not isinstance(params['hidden_layer_sizes'],list):
                for _,ele in enumerate(params['hidden_layer_sizes'].split(',')):
                    if ele != '':
                        layer_arrays.append(int(ele))
            else:
                for _,ele in enumerate(params['hidden_layer_sizes']):
                    if ele != '':
                        layer_arrays.append(int(ele))
        else:
            layer_arrays = ele

        params['hidden_layer_sizes'] = (layer_arrays)

        loaded_model = MLPClassifier(batch_size=params['batch_size'],
                                hidden_layer_sizes=params['hidden_layer_sizes'],
                                learning_rate_init=params['learning_rate_init'],
                                max_iter=params['max_iter'],
                                validation_fraction=params['validation_fraction'],
                                alpha=params['alpha'],
                                shuffle=params['shuffle'],
                                tol=params['tol'],
                                early_stopping=params['early_stopping'],
                                beta_1=params['beta_1'],
                                beta_2=params['beta_2'],
                                epsilon=params['epsilon'],
                                random_state=params['seed'])

        if params['model'].upper() == 'VR':
            r3 = loaded_model

    if params['model'].upper() == 'GP':
        loaded_model = GaussianProcessClassifier(n_restarts_optimizer=params['n_restarts_optimizer'],
                                random_state=params['seed'],
                                n_jobs=None)

    if params['model'].upper() == 'VR':
        loaded_model = VotingClassifier([('rf', r1), ('gb', r2), ('nn', r3)])

    return loaded_model


# calculates errors/precision and predicted values of the ML models
def load_n_predict(self, params, data, hyperopt=False):

    # set the parameters for each ML model of the hyperopt optimization
    loaded_model = load_model(params)

    # Fit the model with the training set
    loaded_model.fit(np.asarray(data['X_train_scaled']).tolist(), np.asarray(data['y_train']).tolist())

    # store the predicted values for training
    data['y_pred_train'] = loaded_model.predict(np.asarray(data['X_train_scaled']).tolist()).tolist()

    if params['train'] < 100:
        # Predicted values using the model for out-of-bag (oob) sets (validation or test)
        data['y_pred_valid'] = loaded_model.predict(np.asarray(data['X_valid_scaled']).tolist()).tolist()
        if 'X_test_scaled' in data:
            data['y_pred_test'] = loaded_model.predict(np.asarray(data['X_test_scaled']).tolist()).tolist()
        if 'X_csv_test_scaled' in data:
            data['y_pred_csv_test'] = loaded_model.predict(np.asarray(data['X_csv_test_scaled']).tolist()).tolist()

    # get metrics for the different sets
    if params['type'].lower() == 'reg':
        data['r2_train'], data['mae_train'], data['rmse_train'] = get_prediction_results(params,data['y_train'],data['y_pred_train'])
        if params['train'] == 100:
            data['r2_valid'], data['mae_valid'], data['rmse_valid'] = data['r2_train'], data['mae_train'], data['rmse_train']
        else:
            data['r2_valid'], data['mae_valid'], data['rmse_valid'] = get_prediction_results(params,data['y_valid'],data['y_pred_valid'])
        if 'y_pred_test' in data and not data['y_test'].isnull().values.any() and len(data['y_test']) > 0:
            data['r2_test'], data['mae_test'], data['rmse_test'] = get_prediction_results(params,data['y_test'],data['y_pred_test'])
        if 'y_pred_csv_test' in data and not data['y_csv_test'].isnull().values.any() and len(data['y_csv_test']) > 0:
            data['r2_csv_test'], data['mae_csv_test'], data['rmse_csv_test'] = get_prediction_results(params,data['y_csv_test'],data['y_pred_csv_test'])
            
        if hyperopt:
            opt_target = data[f'{params["error_type"].lower()}_valid']
            if params['error_type'].lower() == 'r2':
                # avoids problems with regression lines with good R2 in validation that go in a different
                # direction of the regression in train
                score_model = loaded_model.score(data['X_valid_scaled'], data['y_valid'])
                if score_model < 0:
                    opt_target = 0
            return opt_target,data
        else:
            if 'X_test_scaled' in data:
                # mapie for obtaining prediction intervals
                mapie = MapieRegressor(loaded_model, method="plus", cv=self.args.kfold, agg_function="median")
                mapie.fit(data['X_train_scaled'], data['y_train'])
            
                # Predict test set and obtain prediction intervals
                y_test_pred, y_test_pis = mapie.predict(data['X_test_scaled'], alpha=[self.args.alpha])
            
                # Calculate prediction interval variability for each prediction in the test set
                y_test_error = np.abs(y_test_pis[:, :, 0].T - y_test_pred)
            
                # Add 'y_pred_test_error' entry to data dictionary
                data['y_pred_test_error'] = y_test_error
            return data
    
    elif params['type'].lower() == 'clas':
        data['acc_train'], data['f1_train'], data['mcc_train'] = get_prediction_results(params,data['y_train'],data['y_pred_train'])
        if params['train'] == 100:
            data['acc_valid'], data['f1_valid'], data['mcc_valid'] = data['acc_train'], data['f1_train'], data['mcc_train']
        else:
            data['acc_valid'], data['f1_valid'], data['mcc_valid'] = get_prediction_results(params,data['y_valid'],data['y_pred_valid'])
        if 'y_pred_test' in data and not data['y_test'].isnull().values.any() and len(data['y_test']) > 0:
            data['acc_test'], data['f1_test'], data['mcc_test'] = get_prediction_results(params,data['y_test'],data['y_pred_test'])
        if 'y_pred_csv_test' in data and not data['y_csv_test'].isnull().values.any() and len(data['y_csv_test']) > 0:
            data['acc_csv_test'], data['f1_csv_test'], data['mcc_csv_test'] = get_prediction_results(params,data['y_csv_test'],data['y_pred_csv_test'])
        if hyperopt:
            opt_target = data[f'{params["error_type"].lower()}_valid']
            return opt_target,data
        else:
            return data


def get_prediction_results(params,y,y_pred):
    if params['type'].lower() == 'reg':
        mae = mean_absolute_error(y, y_pred)
        rmse = np.sqrt(mean_squared_error(y, y_pred))
        if len(np.unique(y)) > 1 and len(np.unique(y_pred)) > 1:
            res = stats.linregress(y, y_pred)
            r2 = res.rvalue**2
        else:
            r2 = 0.0
        return r2, mae, rmse

    elif params['type'].lower() == 'clas':
        acc = accuracy_score(y,y_pred)
        f1_score_val = f1_score(y,y_pred)
        mcc = matthews_corrcoef(y,y_pred)
        return acc, f1_score_val, mcc


def load_db_n_params(self,folder_model,module,print_load):
    '''
    Loads the parameters and Xy databases from a folder, add scaled X data and print information
    about the databases
    '''

    Xy_data_df, _, params_df, params_path, suffix, suffix_title = load_dfs(self,folder_model,module)

    # load only the descriptors used in the model and standardize X
    Xy_train_df = Xy_data_df[Xy_data_df.Set == 'Training'].reset_index(drop=True)
    Xy_valid_df = Xy_data_df[Xy_data_df.Set == 'Validation'].reset_index(drop=True)
    Xy_test_df = Xy_data_df[Xy_data_df.Set == 'Test'].reset_index(drop=True)

    Xy_data = {} # (using a dict to keep the same format of load_model() )
    descs_model = ast.literal_eval(params_df['X_descriptors'][0])
    Xy_data['X_train'] = Xy_train_df[descs_model]
    Xy_data['X_valid'] = Xy_valid_df[descs_model]
    Xy_data['y_train'] = Xy_train_df[params_df['y'][0]]
    Xy_data['y_valid'] = Xy_valid_df[params_df['y'][0]]
    Xy_data['X_train_scaled'], Xy_data['X_valid_scaled'] = standardize(self,Xy_data['X_train'],Xy_data['X_valid'])
    # test sets are scaled later in PREDICT

    Xy_data['X_test'] = Xy_test_df[descs_model]
    Xy_data['y_test'] = Xy_test_df[params_df['y'][0]]

    point_count = {}
    point_count['train'] = len(Xy_data['X_train_scaled'])
    point_count['valid'] = len(Xy_data['X_valid_scaled'])
    point_count['test'] = len(Xy_data['X_test'])

    params_name = os.path.basename(params_path)
    if print_load:
        _ = load_print(self,params_name,suffix,params_df,point_count)

    return Xy_data, params_df, params_path, suffix_title, Xy_test_df


def load_dfs(self,folder_model,module):
    '''
    Loads the parameters and Xy databases from a folder as dataframes
    '''
    
    if os.getcwd() in f"{folder_model}":
        path_db = folder_model
    else:
        path_db = f"{Path(os.getcwd()).joinpath(folder_model)}"
    suffix = '(with no PFI filter)'
    suffix_title = 'No_PFI'
    if os.path.exists(path_db):
        csv_files = glob.glob(f'{Path(path_db).joinpath("*.csv")}')
        if len(csv_files) != 2:
            self.args.log.write(f"\nx  There are not two CSV files in the {path_db} folder! Only two CSV files should be there, one with the model parameters and the other with the Xy database.")
            self.args.log.finalize()
            sys.exit()
        for csv_file in csv_files:
            if 'PFI' in os.path.basename(csv_file).replace('.csv','_').split('_'):
                suffix = '(with PFI filter)'
                suffix_title = 'PFI'
            if '_db' in csv_file:
                Xy_data_df = load_database(self,csv_file,module)
                Xy_path = csv_file
            else:
                params_df = load_database(self,csv_file,module)
                params_path = csv_file
    else:
        self.args.log.write(f"\nx  The folder with the model and database ({path_db}) does not exist! Did you use the destination=PATH option in the other modules?")
        sys.exit()

    return Xy_data_df, Xy_path, params_df, params_path, suffix, suffix_title


def load_print(self,params_name,suffix,params_df,point_count):
    if '.csv' in params_name:
        params_name = params_name.split('.csv')[0]
    txt_load = f'\no  ML model {params_name} {suffix} and Xy database were loaded, including:'
    txt_load += f'\n   - Target value: {params_df["y"][0]}'
    txt_load += f'\n   - Names: {params_df["names"][0]}'
    txt_load += f'\n   - Model: {params_df["model"][0]}'
    txt_load += f'\n   - Descriptors: {params_df["X_descriptors"][0]}'
    txt_load += f'\n   - Training points: {point_count["train"]}'
    txt_load += f'\n   - Validation points: {point_count["valid"]}'
    if 'test' in point_count:
        txt_load += f'\n   - Test points: {point_count["test"]}'
    self.args.log.write(txt_load)


def pd_to_dict(PFI_df):
    PFI_df_dict = {}
    for column in PFI_df.columns:
        PFI_df_dict[column] = PFI_df[column][0]
    return PFI_df_dict


def print_pfi(self,params_dir):
    if 'No_PFI' in params_dir:
        self.args.log.write('\n\n------- Starting model with all variables (No PFI) -------')
    else:
        self.args.log.write('\n\n------- Starting model with PFI filter (only important descriptors used) -------')


def get_graph_style():
    """
    Retrieves the graph style for regression plots
    """
    
    graph_style = {'color_train' : 'b',
        'color_valid' : 'orange',
        'color_test' : 'r',
        'dot_size' : 50,
        'alpha' : 1 # from 0 (transparent) to 1 (opaque)
        }

    return graph_style<|MERGE_RESOLUTION|>--- conflicted
+++ resolved
@@ -41,11 +41,7 @@
 import warnings # this avoids warnings from sklearn
 warnings.filterwarnings("ignore")
 
-<<<<<<< HEAD
 robert_version = "1.1.0"
-=======
-robert_version = "1.0.6"
->>>>>>> 7c901572
 time_run = time.strftime("%Y/%m/%d %H:%M:%S", time.localtime())
 robert_ref = "Dalmau, D.; Alegre Requena, J. V. ChemRxiv, 2023, DOI: 10.26434/chemrxiv-2023-k994h"
 
